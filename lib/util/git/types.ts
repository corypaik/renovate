--- conflicted
+++ resolved
@@ -71,11 +71,7 @@
 export type FileChange = FileAddition | FileDeletion;
 
 export interface CommitFilesConfig {
-<<<<<<< HEAD
-  targetBranch?: string;
-=======
   baseBranch?: string;
->>>>>>> 9364ab00
   branchName: string;
   files: FileChange[];
   message: string | string[];
@@ -85,11 +81,7 @@
 
 export interface PushFilesConfig {
   sourceRef: string;
-<<<<<<< HEAD
-  targetRef: string;
-=======
   targetRef?: string;
->>>>>>> 9364ab00
   files: FileChange[];
 }
 
