import is from '@sindresorhus/is';
import { GlobalConfig } from '../../../../config/global';
import type { RenovateConfig } from '../../../../config/types';
import {
  PLATFORM_INTEGRATION_UNAUTHORIZED,
  PLATFORM_RATE_LIMIT_EXCEEDED,
  REPOSITORY_CHANGED,
} from '../../../../constants/error-messages';
import { pkg } from '../../../../expose.cjs';
import { logger } from '../../../../logger';
import {
  PlatformPrOptions,
  Pr,
  PrDebugData,
  platform,
} from '../../../../modules/platform';
import { ensureComment } from '../../../../modules/platform/comment';
import {
  getPrBodyStruct,
  hashBody,
} from '../../../../modules/platform/pr-body';
import { scm } from '../../../../modules/platform/scm';
import { ExternalHostError } from '../../../../types/errors/external-host-error';
import { getElapsedHours } from '../../../../util/date';
import { stripEmojis } from '../../../../util/emoji';
import { fingerprint } from '../../../../util/fingerprint';
import { getBranchLastCommitTime } from '../../../../util/git';
import { memoize } from '../../../../util/memoize';
import { incLimitedValue, isLimitReached } from '../../../global/limits';
import type {
  BranchConfig,
  BranchUpgradeConfig,
  PrBlockedBy,
} from '../../../types';
import { embedChangelogs } from '../../changelog';
import { resolveBranchStatus } from '../branch/status-checks';
import { getPrBody } from './body';
import { prepareLabels } from './labels';
import { addParticipants } from './participants';
import { getPrCache, setPrCache } from './pr-cache';
import { generatePrFingerprintConfig, validatePrCache } from './pr-fingerprint';

export function getPlatformPrOptions(
  config: RenovateConfig & PlatformPrOptions
): PlatformPrOptions {
  const usePlatformAutomerge = Boolean(
    config.automerge &&
      (config.automergeType === 'pr' || config.automergeType === 'branch') &&
      config.platformAutomerge
  );

  return {
<<<<<<< HEAD
    azureAutoApprove: config.azureAutoApprove,
    azureWorkItemId: config.azureWorkItemId,
    bbUseDefaultReviewers: config.bbUseDefaultReviewers,
    gerritAutoApprove: config.gerritAutoApprove,
    gitLabIgnoreApprovals: config.gitLabIgnoreApprovals,
    forkModeDisallowMaintainerEdits: config.forkModeDisallowMaintainerEdits,
=======
    azureAutoApprove: !!config.azureAutoApprove,
    azureWorkItemId: config.azureWorkItemId ?? 0,
    bbUseDefaultReviewers: !!config.bbUseDefaultReviewers,
    gitLabIgnoreApprovals: !!config.gitLabIgnoreApprovals,
    forkModeDisallowMaintainerEdits: !!config.forkModeDisallowMaintainerEdits,
>>>>>>> 81001809
    usePlatformAutomerge,
  };
}

export interface ResultWithPr {
  type: 'with-pr';
  pr: Pr;
}

export interface ResultWithoutPr {
  type: 'without-pr';
  prBlockedBy: PrBlockedBy;
}

export type EnsurePrResult = ResultWithPr | ResultWithoutPr;

export function updatePrDebugData(
  debugData: PrDebugData | undefined
): PrDebugData {
  const createdByRenovateVersion = debugData?.createdInVer ?? pkg.version;
  const updatedByRenovateVersion = pkg.version;
  return {
    createdInVer: createdByRenovateVersion,
    updatedInVer: updatedByRenovateVersion,
  };
}

function hasNotIgnoredReviewers(pr: Pr, config: BranchConfig): boolean {
  if (
    is.nonEmptyArray(config.ignoreReviewers) &&
    is.nonEmptyArray(pr.reviewers)
  ) {
    const ignoreReviewers = new Set(config.ignoreReviewers);
    return (
      pr.reviewers.filter((reviewer) => !ignoreReviewers.has(reviewer)).length >
      0
    );
  }
  return pr.reviewers ? pr.reviewers.length > 0 : false;
}

// Ensures that PR exists with matching title/body
export async function ensurePr(
  prConfig: BranchConfig
): Promise<EnsurePrResult> {
  const config: BranchConfig = { ...prConfig };
  const filteredPrConfig = generatePrFingerprintConfig(config);
  const prFingerprint = fingerprint(filteredPrConfig);
  logger.trace({ config }, 'ensurePr');
  // If there is a group, it will use the config of the first upgrade in the array
  const {
    branchName,
    ignoreTests,
    internalChecksAsSuccess,
    prTitle = '',
    upgrades,
  } = config;
  const getBranchStatus = memoize(() =>
    resolveBranchStatus(branchName, !!internalChecksAsSuccess, ignoreTests)
  );
  const dependencyDashboardCheck =
    config.dependencyDashboardChecks?.[config.branchName];
  // Check if PR already exists
  const existingPr = await platform.getBranchPr(branchName);
  const prCache = getPrCache(branchName);
  if (existingPr) {
    logger.debug('Found existing PR');
    if (existingPr.bodyStruct?.rebaseRequested) {
      logger.debug('PR rebase requested, so skipping cache check');
    } else if (prCache) {
      logger.trace({ prCache }, 'Found existing PR cache');
      // return if pr cache is valid and pr was not changed in the past 24hrs
      if (validatePrCache(prCache, prFingerprint)) {
        return { type: 'with-pr', pr: existingPr };
      }
    } else if (config.repositoryCache === 'enabled') {
      logger.debug('PR cache not found');
    }
  }
  config.upgrades = [];

  if (config.artifactErrors?.length) {
    logger.debug('Forcing PR because of artifact errors');
    config.forcePr = true;
  }

  if (!existingPr) {
    // Only create a PR if a branch automerge has failed
    if (
      config.automerge === true &&
      config.automergeType?.startsWith('branch') &&
      !config.forcePr
    ) {
      logger.debug(`Branch automerge is enabled`);
      if (
        config.stabilityStatus !== 'yellow' &&
        (await getBranchStatus()) === 'yellow' &&
        is.number(config.prNotPendingHours)
      ) {
        logger.debug('Checking how long this branch has been pending');
        const lastCommitTime = await getBranchLastCommitTime(branchName);
        if (getElapsedHours(lastCommitTime) >= config.prNotPendingHours) {
          logger.debug(
            'Branch exceeds prNotPending hours - forcing PR creation'
          );
          config.forcePr = true;
        }
      }
      if (config.forcePr || (await getBranchStatus()) === 'red') {
        logger.debug(`Branch tests failed, so will create PR`);
      } else {
        // Branch should be automerged, so we don't want to create a PR
        return { type: 'without-pr', prBlockedBy: 'BranchAutomerge' };
      }
    }
    if (!existingPr && config.prCreation === 'status-success') {
      logger.debug('Checking branch combined status');
      if ((await getBranchStatus()) !== 'green') {
        logger.debug(`Branch status isn't green - not creating PR`);
        return { type: 'without-pr', prBlockedBy: 'AwaitingTests' };
      }
      logger.debug('Branch status success');
    } else if (
      config.prCreation === 'approval' &&
      dependencyDashboardCheck !== 'approvePr'
    ) {
      return { type: 'without-pr', prBlockedBy: 'NeedsApproval' };
    } else if (config.prCreation === 'not-pending' && !config.forcePr) {
      logger.debug('Checking branch combined status');
      if ((await getBranchStatus()) === 'yellow') {
        logger.debug(`Branch status is yellow - checking timeout`);
        const lastCommitTime = await getBranchLastCommitTime(branchName);
        const elapsedHours = getElapsedHours(lastCommitTime);
        if (
          !dependencyDashboardCheck &&
          ((config.stabilityStatus && config.stabilityStatus !== 'yellow') ||
            (is.number(config.prNotPendingHours) &&
              elapsedHours < config.prNotPendingHours))
        ) {
          logger.debug(
            `Branch is ${elapsedHours} hours old - skipping PR creation`
          );
          return {
            type: 'without-pr',
            prBlockedBy: 'AwaitingTests',
          };
        }
        const prNotPendingHours = String(config.prNotPendingHours);
        logger.debug(
          `prNotPendingHours=${prNotPendingHours} threshold hit - creating PR`
        );
      }
      logger.debug('Branch status success');
    }
  }

  const processedUpgrades: string[] = [];
  const commitRepos: string[] = [];

  function getRepoNameWithSourceDirectory(
    upgrade: BranchUpgradeConfig
  ): string {
    // TODO: types (#7154)
    return `${upgrade.repoName!}${
      upgrade.sourceDirectory ? `:${upgrade.sourceDirectory}` : ''
    }`;
  }

  if (config.fetchReleaseNotes) {
    // fetch changelogs when not already done;
    await embedChangelogs(upgrades);
  }

  // Get changelog and then generate template strings
  for (const upgrade of upgrades) {
    // TODO: types (#7154)
    const upgradeKey = `${upgrade.depType!}-${upgrade.depName!}-${
      upgrade.manager
    }-${
      upgrade.currentVersion ?? upgrade.currentValue!
    }-${upgrade.newVersion!}`;
    if (processedUpgrades.includes(upgradeKey)) {
      continue;
    }
    processedUpgrades.push(upgradeKey);

    const logJSON = upgrade.logJSON;

    if (logJSON) {
      if (typeof logJSON.error === 'undefined') {
        if (logJSON.project) {
          upgrade.repoName = logJSON.project.repository;
        }
        upgrade.hasReleaseNotes = false;
        upgrade.releases = [];
        if (
          logJSON.hasReleaseNotes &&
          upgrade.repoName &&
          !commitRepos.includes(getRepoNameWithSourceDirectory(upgrade))
        ) {
          commitRepos.push(getRepoNameWithSourceDirectory(upgrade));
          upgrade.hasReleaseNotes = logJSON.hasReleaseNotes;
          if (logJSON.versions) {
            for (const version of logJSON.versions) {
              const release = { ...version };
              upgrade.releases.push(release);
            }
          }
        }
      } else if (logJSON.error === 'MissingGithubToken') {
        upgrade.prBodyNotes ??= [];
        upgrade.prBodyNotes = [
          ...upgrade.prBodyNotes,
          [
            '\n',
            ':warning: Release Notes retrieval for this PR were skipped because no github.com credentials were available.',
            'If you are self-hosted, please see [this instruction](https://github.com/renovatebot/renovate/blob/master/docs/usage/examples/self-hosting.md#githubcom-token-for-release-notes).',
            '\n',
          ].join('\n'),
        ];
      }
    }
    config.upgrades.push(upgrade);
  }

  config.hasReleaseNotes = config.upgrades.some((upg) => upg.hasReleaseNotes);

  const releaseNotesSources: string[] = [];
  for (const upgrade of config.upgrades) {
    let notesSourceUrl = upgrade.releases?.[0]?.releaseNotes?.notesSourceUrl;
    if (!notesSourceUrl) {
      // TODO: types (#7154)
      notesSourceUrl = `${upgrade.sourceUrl!}${
        upgrade.sourceDirectory ? `:${upgrade.sourceDirectory}` : ''
      }`;
    }

    if (upgrade.hasReleaseNotes && notesSourceUrl) {
      if (releaseNotesSources.includes(notesSourceUrl)) {
        logger.debug(
          { depName: upgrade.depName },
          'Removing duplicate release notes'
        );
        upgrade.hasReleaseNotes = false;
      } else {
        releaseNotesSources.push(notesSourceUrl);
      }
    }
  }

  const prBody = getPrBody(config, {
    debugData: updatePrDebugData(existingPr?.bodyStruct?.debugData),
  });

  try {
    if (existingPr) {
      logger.debug('Processing existing PR');

      if (
        !existingPr.hasAssignees &&
        !hasNotIgnoredReviewers(existingPr, config) &&
        config.automerge &&
        !config.assignAutomerge &&
        (await getBranchStatus()) === 'red'
      ) {
        logger.debug(`Setting assignees and reviewers as status checks failed`);
        await addParticipants(config, existingPr);
      }
      // Check if existing PR needs updating
      const existingPrTitle = stripEmojis(existingPr.title);
      const existingPrBodyHash = existingPr.bodyStruct?.hash;
      const newPrTitle = stripEmojis(prTitle);
      const newPrBodyHash = hashBody(prBody);
      if (
        existingPrTitle === newPrTitle &&
        existingPrBodyHash === newPrBodyHash
      ) {
        // adds or-cache for existing PRs
        setPrCache(branchName, prFingerprint, false);
        logger.debug(
          `Pull Request #${existingPr.number} does not need updating`
        );
        return { type: 'with-pr', pr: existingPr };
      }
      // PR must need updating
      if (existingPrTitle !== newPrTitle) {
        logger.debug(
          {
            branchName,
            oldPrTitle: existingPr.title,
            newPrTitle: prTitle,
          },
          'PR title changed'
        );
      } else if (!config.committedFiles && !config.rebaseRequested) {
        logger.debug(
          {
            prTitle,
          },
          'PR body changed'
        );
      }
      if (GlobalConfig.get('dryRun')) {
        logger.info(`DRY-RUN: Would update PR #${existingPr.number}`);
        return { type: 'with-pr', pr: existingPr };
      } else {
        await platform.updatePr({
          number: existingPr.number,
          prTitle,
          prBody,
          platformOptions: getPlatformPrOptions(config),
        });
        logger.info({ pr: existingPr.number, prTitle }, `PR updated`);
        setPrCache(branchName, prFingerprint, true);
      }
      return {
        type: 'with-pr',
        pr: {
          ...existingPr,
          bodyStruct: getPrBodyStruct(prBody),
          title: prTitle,
        },
      };
    }
    logger.debug({ branch: branchName, prTitle }, `Creating PR`);
    if (config.updateType === 'rollback') {
      logger.info('Creating Rollback PR');
    }
    let pr: Pr | null;
    if (GlobalConfig.get('dryRun')) {
      logger.info('DRY-RUN: Would create PR: ' + prTitle);
      pr = { number: 0 } as never;
    } else {
      try {
        if (
          !dependencyDashboardCheck &&
          isLimitReached('PullRequests') &&
          !config.isVulnerabilityAlert
        ) {
          logger.debug('Skipping PR - limit reached');
          return { type: 'without-pr', prBlockedBy: 'RateLimited' };
        }
        pr = await platform.createPr({
          sourceBranch: branchName,
          targetBranch: config.baseBranch ?? '',
          prTitle,
          prBody,
          labels: prepareLabels(config),
          platformOptions: getPlatformPrOptions(config),
          draftPR: !!config.draftPR,
        });

        incLimitedValue('PullRequests');
        logger.info({ pr: pr?.number, prTitle }, 'PR created');
      } catch (err) {
        logger.debug({ err }, 'Pull request creation error');
        if (
          err.body?.message === 'Validation failed' &&
          err.body.errors?.length &&
          err.body.errors.some((error: { message?: string }) =>
            error.message?.startsWith('A pull request already exists')
          )
        ) {
          logger.warn('A pull requests already exists');
          return { type: 'without-pr', prBlockedBy: 'Error' };
        }
        if (err.statusCode === 502) {
          logger.warn(
            { branch: branchName },
            'Deleting branch due to server error'
          );
          await scm.deleteBranch(branchName);
        }
        return { type: 'without-pr', prBlockedBy: 'Error' };
      }
    }
    if (
      pr &&
      config.branchAutomergeFailureMessage &&
      !config.suppressNotifications?.includes('branchAutomergeFailure')
    ) {
      const topic = 'Branch automerge failure';
      let content =
        'This PR was configured for branch automerge. However, this is not possible, so it has been raised as a PR instead.';
      if (config.branchAutomergeFailureMessage === 'branch status error') {
        content += '\n___\n * Branch has one or more failed status checks';
      }
      content = platform.massageMarkdown(content);
      logger.debug('Adding branch automerge failure message to PR');
      if (GlobalConfig.get('dryRun')) {
        logger.info(`DRY-RUN: Would add comment to PR #${pr.number}`);
      } else {
        await ensureComment({
          number: pr.number,
          topic,
          content,
        });
      }
    }
    // Skip assign and review if automerging PR
    if (pr) {
      if (
        config.automerge &&
        !config.assignAutomerge &&
        (await getBranchStatus()) !== 'red'
      ) {
        logger.debug(
          `Skipping assignees and reviewers as automerge=${config.automerge}`
        );
      } else {
        await addParticipants(config, pr);
      }
      setPrCache(branchName, prFingerprint, true);
      logger.debug(`Created Pull Request #${pr.number}`);
      return { type: 'with-pr', pr };
    }
  } catch (err) {
    if (
      err instanceof ExternalHostError ||
      err.message === REPOSITORY_CHANGED ||
      err.message === PLATFORM_RATE_LIMIT_EXCEEDED ||
      err.message === PLATFORM_INTEGRATION_UNAUTHORIZED
    ) {
      logger.debug('Passing error up');
      throw err;
    }
    logger.error({ err }, 'Failed to ensure PR: ' + prTitle);
  }
  if (existingPr) {
    return { type: 'with-pr', pr: existingPr };
  }
  return { type: 'without-pr', prBlockedBy: 'Error' };
}<|MERGE_RESOLUTION|>--- conflicted
+++ resolved
@@ -50,20 +50,12 @@
   );
 
   return {
-<<<<<<< HEAD
-    azureAutoApprove: config.azureAutoApprove,
-    azureWorkItemId: config.azureWorkItemId,
-    bbUseDefaultReviewers: config.bbUseDefaultReviewers,
-    gerritAutoApprove: config.gerritAutoApprove,
-    gitLabIgnoreApprovals: config.gitLabIgnoreApprovals,
-    forkModeDisallowMaintainerEdits: config.forkModeDisallowMaintainerEdits,
-=======
     azureAutoApprove: !!config.azureAutoApprove,
     azureWorkItemId: config.azureWorkItemId ?? 0,
     bbUseDefaultReviewers: !!config.bbUseDefaultReviewers,
+    gerritAutoApprove: !!config.gerritAutoApprove,
     gitLabIgnoreApprovals: !!config.gitLabIgnoreApprovals,
     forkModeDisallowMaintainerEdits: !!config.forkModeDisallowMaintainerEdits,
->>>>>>> 81001809
     usePlatformAutomerge,
   };
 }
