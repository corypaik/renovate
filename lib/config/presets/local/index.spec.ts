import { mocked, platform } from '../../../../test/util';
import { GlobalConfig } from '../../global';
<<<<<<< HEAD
import * as _azure from '../azure';
import * as _bitbucket from '../bitbucket';
import * as _bitbucketServer from '../bitbucket-server';
import * as _gerrit from '../gerrit';
=======
>>>>>>> 9419d214
import * as _gitea from '../gitea';
import * as _github from '../github';
import * as _gitlab from '../gitlab';
import * as local from '.';

<<<<<<< HEAD
jest.mock('../azure');
jest.mock('../bitbucket');
jest.mock('../bitbucket-server');
jest.mock('../gerrit');
=======
>>>>>>> 9419d214
jest.mock('../gitea');
jest.mock('../github');
jest.mock('../gitlab');

<<<<<<< HEAD
const azure = mocked(_azure);
const bitbucket = mocked(_bitbucket);
const bitbucketServer = mocked(_bitbucketServer);
const gerrit = mocked(_gerrit);
=======
>>>>>>> 9419d214
const gitea = mocked(_gitea);
const github = mocked(_github);
const gitlab = mocked(_gitlab);

describe('config/presets/local/index', () => {
  beforeEach(() => {
    jest.resetAllMocks();
    const preset = { resolved: 'preset' };
    platform.getRawFile.mockResolvedValue('{ resolved: "preset" }');
    gitea.getPresetFromEndpoint.mockResolvedValueOnce(preset);
    github.getPresetFromEndpoint.mockResolvedValueOnce(preset);
    gitlab.getPresetFromEndpoint.mockResolvedValueOnce(preset);
    gerrit.getPresetFromEndpoint.mockResolvedValueOnce(preset);
  });

  describe('getPreset()', () => {
    beforeEach(() => {
      GlobalConfig.reset();
    });

    it('throws for unsupported platform', async () => {
      GlobalConfig.set({
        platform: 'unsupported-platform',
      });
      await expect(async () => {
        await local.getPreset({
          repo: 'some/repo',
          presetName: 'default',
        });
      }).rejects.toThrow();
    });

    it('throws for missing platform', async () => {
      GlobalConfig.set({
        platform: undefined,
      });
      await expect(async () => {
        await local.getPreset({
          repo: 'some/repo',
          presetName: 'default',
        });
      }).rejects.toThrow();
    });

    it('forwards to azure', async () => {
      GlobalConfig.set({
        platform: 'azure',
        endpoint: 'https://dev.azure.com/renovate12345',
      });
      const content = await local.getPreset({
        repo: 'some/repo',
        presetName: 'default',
      });

      expect(platform.getRawFile).toHaveBeenCalledOnce();
      expect(platform.getRawFile).toHaveBeenCalledWith(
        'default.json',
        'some/repo'
      );
      expect(content).toEqual({ resolved: 'preset' });
    });

    it('forwards to bitbucket', async () => {
      GlobalConfig.set({
        platform: 'bitbucket',
        endpoint: 'https://api.bitbucket.org',
      });
      const content = await local.getPreset({
        repo: 'some/repo',
        presetName: 'default',
      });

      expect(platform.getRawFile).toHaveBeenCalledOnce();
      expect(platform.getRawFile).toHaveBeenCalledWith(
        'default.json',
        'some/repo'
      );
      expect(content).toEqual({ resolved: 'preset' });
    });

    it('forwards to custom bitbucket-server', async () => {
      GlobalConfig.set({
        platform: 'bitbucket-server',
        endpoint: 'https://git.example.com',
      });
      const content = await local.getPreset({
        repo: 'some/repo',
        presetName: 'default',
      });

      expect(platform.getRawFile).toHaveBeenCalledOnce();
      expect(platform.getRawFile).toHaveBeenCalledWith(
        'default.json',
        'some/repo'
      );
      expect(content).toEqual({ resolved: 'preset' });
    });

    it('forwards to gitea', async () => {
      GlobalConfig.set({
        platform: 'gitea',
      });
      const content = await local.getPreset({
        repo: 'some/repo',
      });

      expect(gitea.getPresetFromEndpoint).toHaveBeenCalledOnce();
      expect(gitea.getPresetFromEndpoint).toHaveBeenCalledWith(
        'some/repo',
        'default',
        undefined,
        undefined,
        undefined
      );
      expect(content).toEqual({ resolved: 'preset' });
    });

    it('forwards to custom gitea', async () => {
      GlobalConfig.set({
        platform: 'gitea',
        endpoint: 'https://api.gitea.example.com',
      });
      const content = await local.getPreset({
        repo: 'some/repo',
        presetName: 'default',
      });
      expect(gitea.getPresetFromEndpoint).toHaveBeenCalledOnce();
      expect(gitea.getPresetFromEndpoint).toHaveBeenCalledWith(
        'some/repo',
        'default',
        undefined,
        'https://api.gitea.example.com',
        undefined
      );
      expect(content).toEqual({ resolved: 'preset' });
    });

    it('forwards to github', async () => {
      GlobalConfig.set({
        platform: 'github',
      });
      const content = await local.getPreset({
        repo: 'some/repo',
      });

      expect(github.getPresetFromEndpoint).toHaveBeenCalledOnce();
      expect(github.getPresetFromEndpoint).toHaveBeenCalledWith(
        'some/repo',
        'default',
        undefined,
        undefined,
        undefined
      );
      expect(content).toEqual({ resolved: 'preset' });
    });

    it('forwards to custom github', async () => {
      GlobalConfig.set({
        platform: 'github',
        endpoint: 'https://api.github.example.com',
      });
      const content = await local.getPreset({
        repo: 'some/repo',
        presetName: 'default',
      });

      expect(github.getPresetFromEndpoint).toHaveBeenCalledOnce();
      expect(github.getPresetFromEndpoint).toHaveBeenCalledWith(
        'some/repo',
        'default',
        undefined,
        'https://api.github.example.com',
        undefined
      );
      expect(content).toEqual({ resolved: 'preset' });
    });

    it('forwards to github with a tag', async () => {
      GlobalConfig.set({
        platform: 'github',
      });
      const content = await local.getPreset({
        repo: 'some/repo',
        tag: 'someTag',
      });

      expect(github.getPresetFromEndpoint).toHaveBeenCalledOnce();
      expect(github.getPresetFromEndpoint).toHaveBeenCalledWith(
        'some/repo',
        'default',
        undefined,
        undefined,
        'someTag'
      );
      expect(content).toEqual({ resolved: 'preset' });
    });

    it('forwards to custom github with a tag', async () => {
      GlobalConfig.set({
        platform: 'github',
        endpoint: 'https://api.github.example.com',
      });
      const content = await local.getPreset({
        repo: 'some/repo',
        presetName: 'default',
        tag: 'someTag',
      });

      expect(github.getPresetFromEndpoint).toHaveBeenCalledOnce();
      expect(github.getPresetFromEndpoint).toHaveBeenCalledWith(
        'some/repo',
        'default',
        undefined,
        'https://api.github.example.com',
        'someTag'
      );
      expect(content).toEqual({ resolved: 'preset' });
    });

    it('forwards to gitlab', async () => {
      GlobalConfig.set({
        platform: 'GitLab',
      });
      const content = await local.getPreset({
        repo: 'some/repo',
        presetName: 'default',
      });

      expect(gitlab.getPresetFromEndpoint).toHaveBeenCalledOnce();
      expect(gitlab.getPresetFromEndpoint).toHaveBeenCalledWith(
        'some/repo',
        'default',
        undefined,
        undefined,
        undefined
      );
      expect(content).toEqual({ resolved: 'preset' });
    });

    it('forwards to custom gitlab', async () => {
      GlobalConfig.set({
        platform: 'gitlab',
        endpoint: 'https://gitlab.example.com/api/v4',
      });
      const content = await local.getPreset({
        repo: 'some/repo',
        presetName: 'default',
      });

      expect(gitlab.getPresetFromEndpoint).toHaveBeenCalledOnce();
      expect(gitlab.getPresetFromEndpoint).toHaveBeenCalledWith(
        'some/repo',
        'default',
        undefined,
        'https://gitlab.example.com/api/v4',
        undefined
      );
      expect(content).toEqual({ resolved: 'preset' });
    });

    it('forwards to gitlab with a tag', async () => {
      GlobalConfig.set({ platform: 'GitLab' });
      const content = await local.getPreset({
        repo: 'some/repo',
        presetName: 'default',
        tag: 'someTag',
      });

      expect(gitlab.getPresetFromEndpoint).toHaveBeenCalledOnce();
      expect(gitlab.getPresetFromEndpoint).toHaveBeenCalledWith(
        'some/repo',
        'default',
        undefined,
        undefined,
        'someTag'
      );
      expect(content).toEqual({ resolved: 'preset' });
    });

    it('forwards to custom gitlab with a tag', async () => {
      GlobalConfig.set({
        platform: 'gitlab',
        endpoint: 'https://gitlab.example.com/api/v4',
      });
      const content = await local.getPreset({
        repo: 'some/repo',
        presetName: 'default',
        tag: 'someTag',
      });

      expect(gitlab.getPresetFromEndpoint).toHaveBeenCalledOnce();
      expect(gitlab.getPresetFromEndpoint).toHaveBeenCalledWith(
        'some/repo',
        'default',
        undefined,
        'https://gitlab.example.com/api/v4',
        'someTag'
      );
      expect(content).toEqual({ resolved: 'preset' });
    });

    it('forwards to custom Gerrit', async () => {
      GlobalConfig.set({
        platform: 'gerrit',
        endpoint: 'https://gerrit.example.com/path',
      });
      const content = await local.getPreset({
        repo: 'some/repo',
        presetName: 'default',
      });
      expect(gerrit.getPresetFromEndpoint.mock.calls).toMatchSnapshot();
      expect(content).toEqual({ resolved: 'preset' });
    });

    it('forwards to gerrit with a tag', async () => {
      GlobalConfig.set({ platform: 'gerrit' });
      const content = await local.getPreset({
        repo: 'some/repo',
        presetName: 'default',
        tag: 'someTag',
      });
      expect(gerrit.getPresetFromEndpoint.mock.calls).toMatchSnapshot();
      expect(content).toEqual({ resolved: 'preset' });
    });
  });
});<|MERGE_RESOLUTION|>--- conflicted
+++ resolved
@@ -1,35 +1,14 @@
 import { mocked, platform } from '../../../../test/util';
 import { GlobalConfig } from '../../global';
-<<<<<<< HEAD
-import * as _azure from '../azure';
-import * as _bitbucket from '../bitbucket';
-import * as _bitbucketServer from '../bitbucket-server';
-import * as _gerrit from '../gerrit';
-=======
->>>>>>> 9419d214
 import * as _gitea from '../gitea';
 import * as _github from '../github';
 import * as _gitlab from '../gitlab';
 import * as local from '.';
 
-<<<<<<< HEAD
-jest.mock('../azure');
-jest.mock('../bitbucket');
-jest.mock('../bitbucket-server');
-jest.mock('../gerrit');
-=======
->>>>>>> 9419d214
 jest.mock('../gitea');
 jest.mock('../github');
 jest.mock('../gitlab');
 
-<<<<<<< HEAD
-const azure = mocked(_azure);
-const bitbucket = mocked(_bitbucket);
-const bitbucketServer = mocked(_bitbucketServer);
-const gerrit = mocked(_gerrit);
-=======
->>>>>>> 9419d214
 const gitea = mocked(_gitea);
 const github = mocked(_github);
 const gitlab = mocked(_gitlab);
@@ -42,7 +21,6 @@
     gitea.getPresetFromEndpoint.mockResolvedValueOnce(preset);
     github.getPresetFromEndpoint.mockResolvedValueOnce(preset);
     gitlab.getPresetFromEndpoint.mockResolvedValueOnce(preset);
-    gerrit.getPresetFromEndpoint.mockResolvedValueOnce(preset);
   });
 
   describe('getPreset()', () => {
@@ -330,29 +308,5 @@
       );
       expect(content).toEqual({ resolved: 'preset' });
     });
-
-    it('forwards to custom Gerrit', async () => {
-      GlobalConfig.set({
-        platform: 'gerrit',
-        endpoint: 'https://gerrit.example.com/path',
-      });
-      const content = await local.getPreset({
-        repo: 'some/repo',
-        presetName: 'default',
-      });
-      expect(gerrit.getPresetFromEndpoint.mock.calls).toMatchSnapshot();
-      expect(content).toEqual({ resolved: 'preset' });
-    });
-
-    it('forwards to gerrit with a tag', async () => {
-      GlobalConfig.set({ platform: 'gerrit' });
-      const content = await local.getPreset({
-        repo: 'some/repo',
-        presetName: 'default',
-        tag: 'someTag',
-      });
-      expect(gerrit.getPresetFromEndpoint.mock.calls).toMatchSnapshot();
-      expect(content).toEqual({ resolved: 'preset' });
-    });
   });
 });